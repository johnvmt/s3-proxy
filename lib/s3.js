--- conflicted
+++ resolved
@@ -50,17 +50,13 @@
     // This will get everything in the path following the mountpath
     var s3Key = req.originalUrl.substr(req.baseUrl.length + 1);
 
-<<<<<<< HEAD
     // Strip out any path segments that start with a double dash '--'. This is just used
     // to force a cache invalidation.
     s3Key = _.reject(s3Key.split('/'), function(segment) {
       return segment.slice(0, 2) === '--';
     }).join('/');
 
-    var s3Options = {
-=======
     var s3Params = {
->>>>>>> 7ba1397a
       Bucket: options.bucket,
       Key: options.prefix ? urljoin(options.prefix, s3Key) : s3Key
     };
